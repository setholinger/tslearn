# Changelog
All notable changes to this project will be documented in this file.

The format is based on
[Keep a Changelog](https://keepachangelog.com/en/1.0.0/),
and this project adheres to
[Semantic Versioning](https://semver.org/spec/v2.0.0.html).

Changelogs for this project are recorded in this file since v0.2.0.

<<<<<<< HEAD
## [v0.2.4]

### Fixed

* The `tests` subdirectory is now made a python package and hence included in 
wheels
=======
## [v0.3.0]

### Changed

* `dtw_barycenter_averaging` is made faster by using vectorized computations
* `dtw_barycenter_averaging` can be restarted several times to reach better
local optima using a parameter `n_init` set to 1 by default
* Functions `load_timeseries_txt` and `save_timeseries_txt` from the utils
module have changed their names to `load_time_series_txt` and 
`save_time_series_txt`. Old names can still be used but considered deprecated
and removed from the public API documentation for the sake of harmonization
* Default value for the maximum number of iterations to train `ShapeletModel` 
and `SerializableShapeletModel` is now set to 10,000 (used to be 100)
* `TimeSeriesScalerMeanVariance` and `TimeSeriesScalerMinMax` now ignore any
NaNs when calling their respective `transform` methods in order to better
mirror scikit-learn's handling of missing data in preprocessing.
* `KNeighborsTimeSeries` now accepts variable-length time series as inputs
when used with metrics that can deal with it (eg. DTW)

### Added

* `KNeighborsTimeSeriesRegressor` is a new regressor based on 
k-nearest-neighbors that accepts the same metrics as 
`KNeighborsTimeSeriesClassifier`
* A `set_weights` method is added to the `ShapeletModel` and  
`SerializableShapeletModel` estimators
* `subsequence_path` and `subsequence_cost_matrix` are now part of the public 
API and properly documented as such with an example use case in which more than
one path could be of interest (cf. `plot_sdtw.py`)
* `verbose` levels can be set for all functions / classes that use `joblib`
for parallel computations and `joblib` levels are used;
* conversion functions are provided in the `utils` module to interact with
other Python time series packages (`pyts`, `sktime`, `cesium`, `seglearn`, 
`tsfresh`, `stumpy`, `pyflux`)
* `dtw_barycenter_averaging_subgradient` is now available to compute DTW
barycenter based on subgradient descent
* `dtw_limited_warping_length` is provided as a way to compute DTW under upper
bound constraint on warping path length
* `BaseModelPackage` is a base class for serializing models to hdf5, json and 
pickle. h5py is added to requirements for hdf5 support.
* `BaseModelPackage` is used to add serialization functionality to the 
following models: `GlobalAlignmentKernelKMeans`, `TimeSeriesKMeans`,
`KShape`, `KNeighborsTimeSeries`, `KNeighborsTimeSeriesClassifier`,
`PiecewiseAggregateApproximation`, `SymbolicAggregateApproximation`,
and `OneD_SymbolicAggregateApproximation`

### Changed
 
* When constrained DTW is used, if the name of the constraint is not given but 
its parameter is set, that is now considered sufficient to identify the 
constraint.
>>>>>>> 2c2ac9a1

## [v0.2.2]

### Fixed

* The way version number is retrieved in `setup.py` was not working properly 
on Python 3.4 (and made the install script fail), switched back to the previous
version

## [v0.2.1]

### Added

* A `RuntimeWarning` is raised when an `'itakura'` constraint is set
that is unfeasible given the provided shapes.

### Fixed

* `'itakura'` and `'sakoe_chiba'` were swapped in `metrics.compute_mask`

## [v0.2.0]

### Added

* `tslearn` estimators are now automatically tested to match `sklearn`
requirements "as much as possible" (cf. `tslearn` needs in
terms of data format, _etc._)
* `cdist_dtw` and `cdist_gak` now have a `n_jobs` parameter to parallelize
distance computations using `joblib.Parallel`
* `n_jobs` is also available as a prameter in
`silhouette_score`, `TimeSeriesKMeans`, `KNeighborsTimeSeries`,
`KNeighborsTimeSeriesClassifier`, `TimeSeriesSVC`,
`TimeSeriesSVR` and `GlobalAlignmentKernelKMeans`

### Changed

* Faster DTW computations using `numba`
* `tslearn` estimators can be used in conjunction with `sklearn` pipelines and
cross-validation tools, even (for those concerned) with variable-length data
* doctests have been reduced to those necessary for documentation purposes, the
other tests being moved to `tests/*.py`
* The list of authors for the `tslearn` bibliographic reference has been
updated to include Johann Faouzi and Gilles Van de Wiele
* In `TimeSeriesScalerMinMax`, `min` and `max` parameters are now deprecated
in favor of `value_range`. Will be removed in v0.4
* In `TimeSeriesKMeans` and `silhouette_score`, `'gamma_sdtw'` is now
deprecated as a key for `metric_params` in favor of `gamma`. Will be removed
in v0.4

### Removed

* Barycenter methods implemented as estimators are no longer provided: use
dedicated functions from the `tslearn.barycenters` module instead<|MERGE_RESOLUTION|>--- conflicted
+++ resolved
@@ -8,14 +8,6 @@
 
 Changelogs for this project are recorded in this file since v0.2.0.
 
-<<<<<<< HEAD
-## [v0.2.4]
-
-### Fixed
-
-* The `tests` subdirectory is now made a python package and hence included in 
-wheels
-=======
 ## [v0.3.0]
 
 ### Changed
@@ -67,7 +59,13 @@
 * When constrained DTW is used, if the name of the constraint is not given but 
 its parameter is set, that is now considered sufficient to identify the 
 constraint.
->>>>>>> 2c2ac9a1
+
+## [v0.2.4]
+
+### Fixed
+
+* The `tests` subdirectory is now made a python package and hence included in 
+wheels
 
 ## [v0.2.2]
 
