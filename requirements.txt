--- conflicted
+++ resolved
@@ -4,11 +4,6 @@
 scipy
 scikit-learn
 joblib>=0.12
-<<<<<<< HEAD
-tensorflow
-keras
-h5py
-=======
 tensorflow<2
 keras
->>>>>>> cff2385c
+h5py