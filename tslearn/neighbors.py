--- conflicted
+++ resolved
@@ -110,14 +110,9 @@
     ...                                       [3, 3, 2, 0],
     ...                                       [1, 2, 2, 4]])
     >>> knn = KNeighborsTimeSeries(n_neighbors=1).fit(time_series)
-<<<<<<< HEAD
-    >>> dist, ind = knn.kneighbors(to_time_series_dataset([[1, 1, 2, 2, 2, 3, 4]]), return_distance=True)
-    >>> dist # doctest: +NORMALIZE_WHITESPACE
-=======
     >>> dataset = to_time_series_dataset([[1, 1, 2, 2, 2, 3, 4]])
     >>> dist, ind = knn.kneighbors(dataset, return_distance=True)
     >>> dist
->>>>>>> a60854f2
     array([[0.]])
     >>> ind
     array([[0]])
@@ -207,13 +202,8 @@
     Examples
     --------
     >>> clf = KNeighborsTimeSeriesClassifier(n_neighbors=2, metric="dtw")
-<<<<<<< HEAD
-    >>> _ = clf.fit([[1, 2, 3], [1, 1.2, 3.2], [3, 2, 1]], y=[0, 0, 1])
-    >>> clf.predict([[1, 2.2, 3.5]])
-=======
     >>> clf.fit([[1, 2, 3], [1, 1.2, 3.2], [3, 2, 1]],
     ...         y=[0, 0, 1]).predict([1, 2.2, 3.5])
->>>>>>> a60854f2
     array([0])
     """
     def __init__(self,
